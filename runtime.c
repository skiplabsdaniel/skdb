--- conflicted
+++ resolved
@@ -25,21 +25,11 @@
   const char* end = src + size;
   const char* lend = src + (size / sizeof(long) * sizeof(long));
 
-<<<<<<< HEAD
   while(src < lend) {
     *(long*)dest = *(long*)src;
     dest += sizeof(long);
     src += sizeof(long);
   }
-=======
-SkipInt SKIP_getArraySize(char*);
-void SKIP_print_char(uint32_t);
-uint32_t SKIP_read_line_fill();
-uint32_t SKIP_read_line_get(uint32_t);
-char* SKIP_get_free_slot(uint32_t);
-void SKIP_add_free_slot(char*, uint32_t);
-char* SKIP_Obstack_alloc(size_t size);
->>>>>>> 27834336
 
   while(src < end) {
     *dest = *src;
@@ -315,7 +305,7 @@
   return result;
 }
 
-<<<<<<< HEAD
+
 /*****************************************************************************/
 /* Obstack allocation. */
 /*****************************************************************************/
@@ -777,9 +767,4 @@
   sk_htbl_free(ot);
 
   context = new_obj;
-=======
-uint32_t SKIP_sizeof(char* objp) {
-  uint32_t*** obj = (uint32_t***)objp;
-  return *(*(*(obj-1)+1)+2);
->>>>>>> 27834336
 }