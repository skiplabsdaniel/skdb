--- conflicted
+++ resolved
@@ -5,15 +5,6 @@
 
 module end;
 
-<<<<<<< HEAD
-@cpp_extern("print_int")
-native fun print_int(Int): void;
-
-@cpp_extern("testJS")
-native fun testJS(JSObject): void;
-
-=======
->>>>>>> df769118
 untracked fun main(): void {
   SKFSTest.testRuntime();
   /*
