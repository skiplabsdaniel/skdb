--- conflicted
+++ resolved
@@ -135,48 +135,8 @@
   )
 }
 
-<<<<<<< HEAD
-untracked fun main(): void {
-  parsedArgs = getParsedArgs();
-  argMap = parsedArgs.argumentValues;
-  if (parsedArgs.unknown.size() != 0) {
-    unknownOptions = parsedArgs.unknown.filter(x ->
-      x != "" && x.getIter().next() == Some('-')
-    );
-    for (option in unknownOptions) {
-      if (option != "--help") print_error("Unknown option: " + option);
-    };
-    if (unknownOptions.size() != 0) {
-      print_error(AP.help(argsSchema));
-      skipExit(2);
-    }
-  };
-  argFiles = parsedArgs.unknown.toArray();
-  if (argFiles.size() > 0) {
-    for (file in argFiles) {
-      print_error("Error: don't know what to do with " + file);
-    };
-    skipExit(2);
-  };
-
-  options = SKSQL.Options{
-    backtrace => argMap.maybeGet("backtrace") is Some(AP.BoolValue _),
-    alwaysAllowJoins => argMap.maybeGet("always-allow-joins") is Some(
-      AP.BoolValue _,
-    ),
-    sync => argMap.maybeGet("sync") is Some(AP.BoolValue _),
-    showUsedIndexes => argMap.maybeGet("show-used-indexes") is Some(
-      AP.BoolValue _,
-    ),
-    csv => argMap.maybeGet("csv") is Some(AP.BoolValue _),
-  };
-=======
-@cpp_extern("SKIP_print_persistent_size")
-native fun printPersistentSize(): void;
-
 @cpp_extern("SKIP_unix_die_on_EOF")
 native fun dieOnEOF(): void;
->>>>>>> 5cc20f74
 
 untracked fun main(): void {
   saved = SKFS.newObstack();
@@ -316,22 +276,6 @@
       | _ -> void
       };
 
-<<<<<<< HEAD
-  argMap.maybeGet("size") match {
-  | Some(AP.BoolValue{value => true}) ->
-    if (SKFS.gHasContext() == 0) {
-      invariant(argMap.maybeGet("data") is Some(AP.MissingValue{}));
-      print_error("Error: option --data is missing");
-      skipExit(2);
-    };
-    SKSQL.runSql(options, _context ~> {
-      SKFS.printPersistentSize();
-      SKFS.CStop(None())
-    });
-    return void
-  | _ -> void
-  };
-=======
       argMap.maybeGet("dump-view") match {
       | Some(AP.StringValue{value => viewName}) ->
         if (SKFS.gHasContext() == 0) {
@@ -347,7 +291,6 @@
         return void
       | _ -> void
       };
->>>>>>> 5cc20f74
 
       argMap.maybeGet("dump-views") match {
       | Some(AP.BoolValue{value => true}) ->
@@ -453,7 +396,7 @@
           skipExit(2);
         };
         SKSQL.runSql(options, _context ~> {
-          printPersistentSize();
+          SKFS.printPersistentSize();
           SKFS.CStop(None())
         });
         return void
