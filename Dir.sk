--- conflicted
+++ resolved
@@ -255,10 +255,6 @@
     lazyFun = (context: mutable Context, dirName: DirName, key: BaseName) ~> {
       reads = context.reads;
       context.!reads = mutable Vector[];
-<<<<<<< HEAD
-=======
-      debug(("HERE", dirName, key));
->>>>>>> ecc047dc
 
       result = try {
         f(context, dirName, key)
@@ -554,15 +550,12 @@
       });
       for (path in dirtyReaders) {
         key = path.baseName;
-<<<<<<< HEAD
         map = SortedMap[path => Array[]];
         !this.data = this.data.set(key, map);
       };
       context.setDir(this.dirName, this);
       for (path in dirtyReaders) {
         key = path.baseName;
-=======
->>>>>>> ecc047dc
         _ = f(context, this.dirName, key);
       };
       !this = context.getDir(this.dirName);
