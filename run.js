--- conflicted
+++ resolved
@@ -119,13 +119,7 @@
   env: env
 }).then(result => {
   mymemcpy = result.instance.exports.mymemcpy;
-<<<<<<< HEAD
-  getExn = result.instance.exports.getExn;
-  SKIP_call0 = result.instance.exports['sk.call0'];
-  SKIP_call1 = result.instance.exports['sk.call1'];
-=======
   SKIP_call0 = result.instance.exports['SKIP_call0'];
->>>>>>> df769118
   instance = result.instance;
   result.instance.exports.SKIP_initializeSkip();
   result.instance.exports.skip_main();
