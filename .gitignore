--- conflicted
+++ resolved
@@ -1,7 +1,4 @@
 *~
 *.o
 build/
-<<<<<<< HEAD
-=======
-*.db
->>>>>>> 5cc20f74
+*.db