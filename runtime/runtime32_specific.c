#include "runtime.h"

void __cxa_throw(void*, void*, void*);

void* exn = (void*)0;

void SKIP_throw(void* exc) {
  exn = exc;
  __cxa_throw(0, 0, 0);
}

void* SKIP_getExn() {
  return exn;
}

char* end_of_static;
extern unsigned char* bump_pointer;
void* sk_ftable_holder[SK_FTABLE_SIZE];
extern void** sk_ftable;
extern SKIP_gc_type_t* epointer_ty;

void SKIP_skfs_init() {
  end_of_static = (char*)bump_pointer;
  sk_ftable = sk_ftable_holder;
  char* obj = sk_get_external_pointer();
  epointer_ty = *(*(((SKIP_gc_type_t***)obj)-1)+1);
}

void SKIP_destroy_Obstack(void*);

void SKIP_skfs_end_of_init() {
  if((char*)bump_pointer != (char*)0) {
    SKIP_destroy_Obstack((char*)0);
  }
}

extern char __heap_base;

int sk_is_static(void* ptr) {
  return (char*)ptr < end_of_static;
}

void sk_staging() {
}

void sk_commit(char* new_root, uint32_t sync) {
  sk_context_set_unsafe(new_root);
}

char* SKIP_read_file(char* filename_obj) {
  SKIP_throw((void*)0);
  return (void*)0;
}

void* context;

void sk_global_lock() {
}

void sk_global_unlock() {
}

uint32_t SKIP_has_context() {
  return (uint32_t)(context != NULL);
}

char* SKIP_context_get_unsafe() {
  if(context != NULL) {
    sk_incr_ref_count(context);
  }
  return context;
}

char* SKIP_context_get() {
  return SKIP_context_get_unsafe();
}

void sk_context_set(char* obj) {
  context = obj;
}

void sk_context_set_unsafe(char* obj) {
  context = obj;
}

SkipInt SKIP_genSym(SkipInt n) {
  static SkipInt x = 1;
  x++;
  return x;
}

char* sk_new_const(char* cst) {
  return SKIP_intern_shared(cst);
}

void SKIP_throw_EndOfFile();

int SKIP_isatty() {
  return 0;
}

void* SKIP_exec(char* cmd) {
  // Not implemented
  return NULL;
}

void SKIP_write_to_proc(void* proc, char* str) {
  // Not implemented.
}

void SKIP_wait_for_proc(void* proc) {
  // Not implemented
}

void sk_check_has_lock() {
  // always true in wasm mode.
}

void SKIP_print_persistent_size() {
  // Not implemented
}

uint32_t SKIP_get_persistent_size() {
  return (uint32_t)bump_pointer;
}

int SKIP_unix_close(int fd) {
  return 0;
}

void SKIP_mktime_utc() {
  // Not implemented
}

void SKIP_mktime_local() {
  // Not implemented
}

void SKIP_unix_strftime() {
  // Not implemented
}

void SKIP_gmtime() {
  // Not implemented
}

void SKIP_localtime() {
  // Not implemented
}

void SKIP_time() {
  // Not implemented
}

void SKIP_flush_stdout() {
  // Not implemented
}

uint64_t SKIP_notify(char* filename_obj, uint64_t tick) {
  // Not implemented
  return 0;
}

<<<<<<< HEAD
void SKIP_exit(uint64_t code) {
  SKIP_throw(NULL);
=======
void* SKIP_freeze_lock(void* x) {
  return x;
}

void* SKIP_unfreeze_lock(void* x) {
  return x;
}

void* SKIP_freeze_cond(void* x) {
  return x;
}

void* SKIP_unfreeze_cond(void* x) {
  return x;
}

void SKIP_mutex_init(void* lock) {
}

void SKIP_mutex_lock(void* lock) {
}

void SKIP_mutex_unlock(void* lock) {
}

void SKIP_cond_init(void* cond) {
}

void SKIP_cond_wait(void* x, void* y) {
}

void SKIP_cond_broadcast(void* c) {
}

int SKIP_stdin_has_data() {
  return 1;
}

void SKIP_unix_die_on_EOF() {
>>>>>>> 5cc20f74
}<|MERGE_RESOLUTION|>--- conflicted
+++ resolved
@@ -161,10 +161,10 @@
   return 0;
 }
 
-<<<<<<< HEAD
 void SKIP_exit(uint64_t code) {
   SKIP_throw(NULL);
-=======
+}
+
 void* SKIP_freeze_lock(void* x) {
   return x;
 }
@@ -204,5 +204,4 @@
 }
 
 void SKIP_unix_die_on_EOF() {
->>>>>>> 5cc20f74
 }